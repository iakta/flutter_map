--- conflicted
+++ resolved
@@ -3,11 +3,8 @@
 import 'package:flutter_map/src/core/point.dart';
 import 'package:flutter_map/src/gestures/gestures.dart';
 import 'package:flutter_map/src/map/map.dart';
-<<<<<<< HEAD
 import 'package:positioned_tap_detector/positioned_tap_detector.dart';
-=======
 import 'package:async/async.dart';
->>>>>>> 4d9f8c6b
 
 class FlutterMapState extends MapGestureMixin {
   final MapControllerImpl mapController;
@@ -58,22 +55,16 @@
       return PositionedTapDetector(
         onTap: handleTap,
         onDoubleTap: handleDoubleTap,
-<<<<<<< HEAD
         child: new GestureDetector(
           onScaleStart: handleScaleStart,
           onScaleUpdate: handleScaleUpdate,
           onScaleEnd: handleScaleEnd,
           child: new Container(
+          width: constraints.maxWidth,
+          height: constraints.maxHeight,
             child: new Stack(
               children: layerWidgets,
             ),
-=======
-        child: new Container(
-          width: constraints.maxWidth,
-          height: constraints.maxHeight,
-          child: new Stack(
-            children: layerWidgets,
->>>>>>> 4d9f8c6b
           ),
         ),
       );
